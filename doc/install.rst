.. Copyright (c) 2017 RackN Inc.
.. Licensed under the Apache License, Version 2.0 (the "License");
.. Digital Rebar Provision documentation under Digital Rebar master license
.. index::
  pair: Digital Rebar Provision; Install

.. _rs_install:

Install
~~~~~~~

The install script does the following steps (in a slightly different order).  See :ref:`rs_quickstart` for details about the script. For air gap/offline install instructions please see :ref:`this doc <rs_airgap>`

Get Code
--------

The code is delivered by zip file with a sha256sum to validate contents.  These are stored in an AWS S3 bucket and referenced by the catalog found at `catalog <https://repo.rackn.io/>`_.  You can view the Catalog contents with a simple ``curl`` command (``curl -s --compressed https://repo.rackn.io``), and with ``jq``, parse it to find the paths where things are stored.  However, parsing the Catalog file is generally not needed.

There are at least 3 releases to choose from:

  * **tip** - This is the most recent code.  This is the latest build of master.  It is bleeding edge and while the project attempts to be very stable with master, it can have issues.
  * **stable** - This is the most recent **stable** code.
  * **v4.0.1** - There will be a set of Semantic Versioning (aka semver) named releases.  This is just ane example version string.

Previous releases will continue to be available in tag/release history.  For additional information, see :ref:`rs_release_process`.

<<<<<<< HEAD
When using the **install.sh** script, the version can be specified by the **--drp-version** flag,
e.g. *--drp-version=v4.2.2*.
=======
When using the **install.sh** script, the version can be specified by the **--drp-version** flag, e.g. *--drp-version=v4.0.1*.
>>>>>>> f8a9f521

Updating for current version, an example command sequence for Linux would be:

  ::

<<<<<<< HEAD
    export $DRPVERSION="v4.2.4"
    mkdir dr-provision-install
    cd dr-provision-install
    curl -fsSL https://rebar-catalog.s3-us-west-2.amazonaws.com/drp/$DRPVERSION.zip -o dr-provision.zip
    curl -fsSL https://rebar-catalog.s3-us-west-2.amazonaws.com/drp/$DRPVERSION.sha256 -o dr-provision.sha256
=======
    mkdir drp
    cd drp
    curl -fsSL https://rebar-catalog.s3-us-west-2.amazonaws.com/drp/v4.0.1.zip -o dr-provision.zip
    curl -fsSL https://rebar-catalog.s3-us-west-2.amazonaws.com/drp/v4.0.1.sha256 -o dr-provision.sha256
>>>>>>> f8a9f521
    sha256sum -c dr-provision.sha256
    unzip dr-provision.zip

At this point, the **install.sh** script is available in the **tools** directory.  It can be used to continue the process or continue following the steps in the next sections.

.. note:: **tools/install.sh --help** will provide help and context information. Specifically, you will need the ``--zipfile`` option for this installation method.


Install Configuration Options
-----------------------------

Using ``dr-provision --help`` will provide the most complete list of configuration options.  The following **common items are provided for reference**.  *Please note these may change from version to version*, check the current scripts options with the ``--help`` flag to verify current options.

  ::

      --version                Print Version and exit
      --disable-provisioner    Disable provisioner
      --disable-dhcp           Disable DHCP
      --static-port=           Port the static HTTP file server should listen on (default: 8091)
      --tftp-port=             Port for the TFTP server to listen on (default: 69)
      --api-port=              Port for the API server to listen on (default: 8092)
      --dhcp-port=             Port for the DHCP server to listen on (default: 67)
      --backend=               Storage backend to use. Can be either 'consul' or 'directory' (default: directory)
      --data-root=             Location we should store runtime information in (default: /var/lib/dr-provision)
      --static-ip=             IP address to advertise for the static HTTP file server (default: 192.168.124.11)
      --file-root=             Root of filesystem we should manage (default: /var/lib/tftpboot)
      --dhcp-ifs=              Comma-seperated list of interfaces to listen for DHCP packets
      --debug-bootenv=         Debug level for the BootEnv System - 0 = off, 1 = info, 2 = debug (default: 0)
      --debug-dhcp=            Debug level for the DHCP Server - 0 = off, 1 = info, 2 = debug (default: 0)
      --debug-renderer=        Debug level for the Template Renderer - 0 = off, 1 = info, 2 = debug (default: 0)
      --tls-key=               The TLS Key File (default: server.key)
      --tls-cert=              The TLS Cert File (default: server.crt)
      --systemd=               Run the systemd enabling commands after installation
      --startup=               Attempt to start the dr-provision service

<<<<<<< HEAD
.. note:: In pre v4.2 releases, the **dr-provision** requires two applications to operate correctly, **bsdtar** and **7z**.  These are used to extract the contents of iso and tar images to be served by the file server component of **dr-provision**
=======
Prerequisites
-------------

.. note:: As of DRP version v4.2.0, these external dependencies are not required, they are part of the DRP install zip file.

**dr-provision** requires two applications to operate correctly, **bsdtar** and **7z**.  These are used to extract the contents of iso and tar images to be served by the file server component of **dr-provision**.  The ``install.sh`` script will attempt to ensure these packages are installed by default.  However, if you are installing via manual process or baking your own installer, you must ensure these prerequisistes are met.

For Linux, the **bsdtar** and **p7zip** packages are required.

.. admonition:: ubuntu

  sudo apt-get install -y bsdtar p7zip-full

.. admonition:: centos/redhat

  sudo yum install -y bsdtar p7zip

.. admonition:: Darwin

  The new package, **p7zip** is required, and **tar** must also be updated.  The **tar** program on Darwin is already **bsdtar**

  * 7z - install from homebrew: ``brew install p7zip``
  * libarchive - update from homebrew to get a functional tar: ``brew install libarchive --force ; brew link libarchive --force``

At this point, the server can be started.


Container Environments
++++++++++++++++++++++

If you intend to install DRP via a container system, you must pre-install the appropriate container solution.  RackN typically only tests and verifies with recent versions of Docker.

.. admonition:: Container Installation

  sudo yum install docker-ce

>>>>>>> f8a9f521

Running The Server
------------------

Additional support materials in :ref:`rs_faq`.

The **install.sh** script provides three options for running **dr-provision**.

  #. Production mode installations
  #. Isolated (generally for testing) mode
  #. Container based installation

The default values install the server and cli in /usr/local/bin.  It will also put a service control file in place.  Once that finishes, the appropriate service start method will run the daemon.  The **install.sh** script prints out the command to run and enable the service.  The method described in the :ref:`rs_quickstart` can be used to deploy this way if the *--isolated* flag is removed from the command line.  Look at the internals of the **install.sh** script to see what is going on.

.. note:: The default location for storing runtime information is ``/var/lib/dr-provision`` unless overridden by ``--data-root``

Alternatively, the **install.sh** script can be passed the *--isolated* flag and it will setup the current directory
as an isolated "test drive" environment.  This will create a symbolic link from the bin directory to the local top-level
directory for the appropriate OS/platform, create a set of directories for data storage and file storage, and
display a command to run.  This is what the :ref:`rs_quickstart` method describes.

The default username & password used for administering the *dr-provision* service is:
  ::

    username: rocketskates
    password: r0cketsk8ts

Please review `--help` for options like disabling services, logging or paths.

.. note:: sudo may be required to handle binding to the TFTP and DHCP ports.

Once running, the following endpoints are available:

* https://127.0.0.1:8092/swagger-ui - swagger-ui to explore the API
* https://127.0.0.1:8092/swagger.json - API Swagger JSON file
* https://127.0.0.1:8092/api/v3 - Raw api endpoint
* https://127.0.0.1:8092/ - Redirects to RackN Portal (available for community use)
* http://127.0.0.1:8091 - Static files served by http from the *test-data/tftpboot* directory
* udp 69 - Static files served from the test-data/tftpboot directory through the tftp protocol
* udp 67 - DHCP Server listening socket - will only serve addresses when once configured.  By default, silent.
* udp 4011 - BINL Server listening socket - will only serve bootfiles when once configured.  By default, silent.

The API, File Server, DHCP, BINL,  and TFTP ports can be configured, but DHCP, BINL, and TFTP may not function properly on non-standard ports.

If the SSL certificate is not valid, then follow the :ref:`rs_gen_cert` steps.

.. note:: On MAC DARWIN there is one additional step. You may have to add a route for broadcast addresses to work.  This can be done with the following comand.  The 192.168.100.1 is the IP address of the interface that you want to send messages through. The install script will make suggestions for you.

  ::

    sudo route add 255.255.255.255 192.168.100.1

Container Deployments
---------------------

Installation is perforemed with the ``install.sh`` script with the ``--container`` flag and associated options.  Here are some of the options (please check the latest installer script for updates/details):

  ::

    --container             # Force to install as a container, not zipfile
    --container-type=<string>
                            # Container install type, defaults to "docker"
    --container-name=<string>
                            # Set the "docker run" container name, defaults to "drp"
    --container-restart=<string>
                            # Set the Docker restart option, defaults to "always"
                            # options are:  no, on-failure, always, unless-stopped
                            * see: https://docs.docker.com/config/containers/start-containers-automatically/
    --container-volume=<string>
                            # Volume name to use for backing persistent storage, default "drp-data"
    --container-registry="drp.example.com:5000"
                            # Alternate registry to get container images from, default "index.docker.io"
    --container-env="<string> <string> <string>"
                            # Define a space separated list of environment variables to pass to the
                            # container on start (eg "RS_METRICS_PORT=8888 RS_DRP_ID=fred")
                            # see 'dr-provision --help' for complete list of startup variables
    --container-netns="<string>"
                            # Define Network Namespace to start container in. Defaults to "host"
                            # If set to empty string (""), then disable setting any network namespace

.. note:: WARNING: If you intend to Upgrade DRP in a container based scenarios, it iS IMPORTANT that you retain a copy of the installation command line flags you use for install time.  These flags will have to be specified for the upgrade command to work correctly.

Container based installations will by default name the container ``drp``, and the data backing volume ``drp-data``.  You can change these with appropriate flags.  The writable data store is located in the backing volume, which helps isolate the binary/service environment from the writable content.  See the :ref:`rs_upgrade_container` for more details.

The ``dr-provision`` service binary utilizes environment variables as a mechanism to support customization of the runtime of the service.  This also allows the operator to start the container and modify the runtime via the use of passing Environment variables in to the container.  Here is an example:

  ::

    ./install.sh install --container --container-restart=always --container-netns=host --container-env="RS_METRICS_PORT=8888"

This example modifies the Metrics port to be changed from the default of ``8080`` to relocate to port ``8888``.  See ``dr-provision --help`` for a list of all environment variable options that can be set.


Production Deployments
----------------------

The following items should be considered for production deployments.  Recommendations may be missing so operators should use their best judgement.


Start DRP Without Root (or sudo)
++++++++++++++++++++++++++++++++

If you are using DHCPD and TFTPD services of DRP, you will need to be able to bind to port 67 and 69 (respectively).  Typically Unix/Linux systems require root privileges to do this.

.. note:: DRP doesn't start as root and then drop privileges with a ``fork()`` to another less privileged user by default.

To enable DRP endpoint to run as a non-privileged user and ensure a higher level of security, it's possible to use the Linux "*setcap*" (Capabilities) system to assign rights for the *dr-provision* binary to open low numbered (privileged) ports.  The process is relatively simple, but does (clearly/obviously) require root permissions initially to enable the capabilities for the binary.  Once the capabilities have been set, the *dr-provision* binary can be run as a standard user.

To enable any non-privileged user to start up the dr-provision binary and bind to privileged ports 67 and 69, do the following:

.. admonition:: "isolated" mode, as the user you installed DRP as

    sudo setcap "cap_net_raw,cap_net_bind_service=+ep" $HOME/bin/linux/amd64/dr-provision

.. admonition:: "production" mode

    sudo setcap "cap_net_raw,cap_net_bind_service=+ep" /usr/local/bin/dr-provision

Start the "dr-provision" binary as an ordinary user, and now it will have permission to bind to privileged ports 67 and 69.

For automated upgrades from within DRP, the user that is running DRP needs to have the following in /etc/sudousers.  In this example, `drp-user` is the user running DRP.  This will allow DRP to update itself.
  ::

    drp-user ALL=(ALL:ALL) NOPASSWD:/usr/sbin/setcap


.. note:: The *setcap* command must reference the actual binary itself, and can not be pointed at a symbolic link.  Additional refinement of the capabilities may be possible.  For extremely security conscious setups, you may want to refer to the StackOverflow discussion (eg setting capabilities on a per-user basis, etc.):
  https://stackoverflow.com/questions/1956732/is-it-possible-to-configure-linux-capabilities-per-user

.. note:: You must run the *setcap* command after very upgrade of DRP, the *setcap* tracks the binary and if it changes, you must rerun for the new binary.

System Logs
+++++++++++

The Digital Rebar Provision service logs by sending output to standard error.  To capture system logs, SystemD (or Docker) should be configured to direct this output to the desired log management infrastructrure.

Job Log Rotation
++++++++++++++++

If you are using the jobs system, Digital Rebar Provision stores job logs based on the directory configuration of the system.  This data is considered compliance related information; consequently, the system does not automatically remove these records.

Operators should set up a job log rotation mechanism to ensure that these logs to not exhaust available disk space.

Removal of Digital Rebar Provision
++++++++++++++++++++++++++++++++++

To remove Digital Rebar Provision, you can use the *tools/install.sh* script to remove programs for a ``production`` installs.  The *tools/install.sh* script should be run as root or under sudo unless the ``setcap`` process was used.

  ::

    tools/install.sh remove

To remove programs and data use.

  ::

    tools/install.sh --remove-data remove

For *iolated* installs, remove the directory used to contain the isolated install.  In the example above, the directory *dr-provision-install* was used to isolate the install process.  A command like this would clean up the system.

  ::

    sudo rm -rf dr-provision-install


Running the RackN UX Locally
----------------------------

Setting up DRP to host the RackN UX locally is trivial.  The DRP server includes an embedded web server that can host the UX files from a local directory.  The RackN UX can also be set up using any other HTTP server, however this document only addresses the setup related to using DRP as the HTTP server.

The RackN UX uses the rackn-license content pack for entitlements so no external login to the RacKN SaaS is required.

The RackN UX will still attempt to connect the RackN SaaS for updates and the catalog; however, the system will operate even if these calls fail.  This can be turned off by setting a parameter in the global profile, ``ux-air-gap``, to ``true``.

Setup
+++++

Before starting, you'll need a copy of the RackN UX and to have installed a ``rackn-license.json`` content package in the DRP server.  These items require a current RackN license - using them without a valid enterprise or trial license is a copyright violation.

Extract the RackN UX files into a directory named ``ux`` at the same level as the ``drp-data`` directory.  The account running your ``dr-server`` must have read permission for this directory.

It is OK to use a different directory - the different directory can be specified with the ``--local-ui`` command line option for dr-provision.  The option specifies the directory containing the UX files.  If the path is relative, it will be assumed to be relative to the ``data-root`` option.


Running the UX from DRP
+++++++++++++++++++++++

By unpacking the files in the ``ux`` directory within the ``data-root`` directory or specifying the ``--local-ui`` option, the DRP endpoint will serve that directory as ``/local-ui`` and ``/ux``.

The endpoint will detect file changes so no restart is required if you update or change the RackN UX files.

If you are using the default port, you can access the local UX from ``https://127.0.0.1:8092/ux``.  NOTE: This will only serve the files for the UX; it will not ensure that the UX starts connecting to the current DRP instance.  To address that, continue below.

Redirecting URL
+++++++++++++++

If you are hosting a local UX, you should change the DRP endpoint UX redirect.  This is the site that is presented if you visit the DRP endpoints root URL, ``/``, or the official UI url, ``/ui``.  To use the local ux, add ``--ui-url=/ux`` to the ``dr-provision`` command line arguments.

If you have connect to this DRP Endpoint previously, you may need to clear the browsers permanent redirect cache to start using the new feature.

* Air Gap mode - the RackN UX disables all external calls and only operates against the local DRP endpoint. See :ref:`rs_airgap` for details on Airgap install.
<|MERGE_RESOLUTION|>--- conflicted
+++ resolved
@@ -24,29 +24,18 @@
 
 Previous releases will continue to be available in tag/release history.  For additional information, see :ref:`rs_release_process`.
 
-<<<<<<< HEAD
 When using the **install.sh** script, the version can be specified by the **--drp-version** flag,
 e.g. *--drp-version=v4.2.2*.
-=======
-When using the **install.sh** script, the version can be specified by the **--drp-version** flag, e.g. *--drp-version=v4.0.1*.
->>>>>>> f8a9f521
 
 Updating for current version, an example command sequence for Linux would be:
 
   ::
 
-<<<<<<< HEAD
     export $DRPVERSION="v4.2.4"
     mkdir dr-provision-install
     cd dr-provision-install
     curl -fsSL https://rebar-catalog.s3-us-west-2.amazonaws.com/drp/$DRPVERSION.zip -o dr-provision.zip
     curl -fsSL https://rebar-catalog.s3-us-west-2.amazonaws.com/drp/$DRPVERSION.sha256 -o dr-provision.sha256
-=======
-    mkdir drp
-    cd drp
-    curl -fsSL https://rebar-catalog.s3-us-west-2.amazonaws.com/drp/v4.0.1.zip -o dr-provision.zip
-    curl -fsSL https://rebar-catalog.s3-us-west-2.amazonaws.com/drp/v4.0.1.sha256 -o dr-provision.sha256
->>>>>>> f8a9f521
     sha256sum -c dr-provision.sha256
     unzip dr-provision.zip
 
@@ -82,46 +71,16 @@
       --systemd=               Run the systemd enabling commands after installation
       --startup=               Attempt to start the dr-provision service
 
-<<<<<<< HEAD
 .. note:: In pre v4.2 releases, the **dr-provision** requires two applications to operate correctly, **bsdtar** and **7z**.  These are used to extract the contents of iso and tar images to be served by the file server component of **dr-provision**
-=======
-Prerequisites
--------------
-
-.. note:: As of DRP version v4.2.0, these external dependencies are not required, they are part of the DRP install zip file.
-
-**dr-provision** requires two applications to operate correctly, **bsdtar** and **7z**.  These are used to extract the contents of iso and tar images to be served by the file server component of **dr-provision**.  The ``install.sh`` script will attempt to ensure these packages are installed by default.  However, if you are installing via manual process or baking your own installer, you must ensure these prerequisistes are met.
-
-For Linux, the **bsdtar** and **p7zip** packages are required.
-
-.. admonition:: ubuntu
-
-  sudo apt-get install -y bsdtar p7zip-full
-
-.. admonition:: centos/redhat
-
-  sudo yum install -y bsdtar p7zip
-
-.. admonition:: Darwin
-
-  The new package, **p7zip** is required, and **tar** must also be updated.  The **tar** program on Darwin is already **bsdtar**
-
-  * 7z - install from homebrew: ``brew install p7zip``
-  * libarchive - update from homebrew to get a functional tar: ``brew install libarchive --force ; brew link libarchive --force``
-
-At this point, the server can be started.
-
 
 Container Environments
-++++++++++++++++++++++
+----------------------
 
 If you intend to install DRP via a container system, you must pre-install the appropriate container solution.  RackN typically only tests and verifies with recent versions of Docker.
 
 .. admonition:: Container Installation
 
   sudo yum install docker-ce
-
->>>>>>> f8a9f521
 
 Running The Server
 ------------------
